# -*- coding: utf-8 -*-
"""
Test the membership class
"""
import httpretty
import json
from mock import patch
from pylmod import Membership
from pylmod.exceptions import (
    PyLmodUnexpectedData,
)

from pylmod.tests.common import BaseTest


class TestMembership(BaseTest):
    """Validate defined methods and constructors in Membership class"""

    # Unit tests generally should do protected-accesses
    # pylint: disable=protected-access
    COURSE_ID = 12345
    ROLE = 'student'
    EMAIL = 'bigclass121@example.com'
    STAFF_BODY = {
        u'response':
        {
            u'docs':
            [
                {
                    u'displayName': u'Huey Duck',
                    u'role': u'TA',
                    u'sortableDisplayName': u'Duck, Huey'
                },
                {
                    u'displayName': u'Louie Duck',
                    u'role': u'CourseAdmin',
                    u'sortableDisplayName': u'Duck, Louie'
                },
                {
                    u'displayName': u'Benjamin Franklin',
                    u'role': u'CourseAdmin',
                    u'sortableDisplayName': u'Franklin, Benjamin'
                },
                {
                    u'displayName': u'George Washington',
                    u'role': u'Instructor',
                    u'sortableDisplayName': u'Washington, George'
                },
            ],
        },
    }

    COURSE_DATA = {
        u'response':
        {
            u'docs':
            [
                {
                    u'googleEnabled': True,
                    u'groupTemplate': u'project',
                    u'groupingScheme': None,
                    u'id': 12345,
                    u'longName': u'pylmod test Site',
                    u'name': u'pylmod test Site',
                    u'properties':
                    {
                        u'allowsStudentsToSwitchSection': u'1',
                        u'lastDateToSwitchSection': u'1480723199000'
                    },
                    u'termCode': u'2033FA',
                    u'uuid': u'/project/testingstuff'
                }
            ],
        },
    }
    MEMBERSHIP_DATA = {
        u'response': {
            u'docs':
            [
                {
                    "roleType": "student",
                    "email": "bigclass121@example.com",
                },
            ]
        }
    }
<<<<<<< HEAD

=======
>>>>>>> 3356cbd7
    def _register_get_course_id(self, body):
        """Handle API call to get course id"""
        httpretty.register_uri(
            httpretty.GET,
            '{0}courseguide/course?uuid={1}'.format(
                self.MEMBERSHIP_REGISTER_BASE,
                self.CUUID,
            ),
            body=json.dumps(body)
        )

    def _register_get_group(self, body):
        """Handle API call to get group"""
        httpretty.register_uri(
            httpretty.GET,
            '{0}group?uuid={1}'.format(
                self.MEMBERSHIP_REGISTER_BASE,
                self.CUUID,
            ),
            body=json.dumps(body),
        )

    def _register_get_membership(self, body):
        """Handle API call to get membership"""
        uri = '{0}group/{1}/member'.format(
            self.MEMBERSHIP_REGISTER_BASE,
            self.COURSE_DATA['response']['docs'][0]['id'],
        )
        httpretty.register_uri(
            httpretty.GET,
            uri,
            body=json.dumps(body),
        )

    def test_constructor(self):
        """Verify constructor does as expected i.e. append URLBASE with
        ``service/membership/``
        """
        # Strip off base URL to make sure it comes back
        urlbase = self.URLBASE[:-1]
        test_membership = Membership(self.CERT, cuuid=None, urlbase=urlbase)
        self.assertEqual(
            test_membership.urlbase,
            self.URLBASE + 'service/membership/'
        )
        self.assertEqual(test_membership._session.cert, self.CERT)
        self.assertIsNone(test_membership.course_id)

    @httpretty.activate
    def test_constructor_with_cuuid(self):
        """Verify we can construct with CUUID and properly add
        self.course_id
        """
        self._register_get_course_id(body=self.COURSE_DATA)
        test_membership = Membership(self.CERT, self.URLBASE, self.CUUID)
        self.assertEqual(test_membership.course_id, self.COURSE_ID)

        # Also verify we made an API call
        last_request = httpretty.last_request()
        self.assertEqual(last_request.querystring, dict(uuid=[self.CUUID]))

    @httpretty.activate
    def test_get_course_guide_staff(self):
        """Verify that we can get staff roster as expected."""
        httpretty.register_uri(
            httpretty.GET,
            '{0}courseguide/course/{1}/staff'.format(
                self.MEMBERSHIP_REGISTER_BASE,
                self.COURSE_ID,
            ),
            body=json.dumps(self.STAFF_BODY)
        )
        test_membership = Membership(self.CERT, self.URLBASE)
        staff_list = test_membership.get_course_guide_staff(
            course_id=self.COURSE_ID
        )
        self.assertEqual(staff_list, self.STAFF_BODY['response']['docs'])

    @httpretty.activate
    @patch('pylmod.membership.log')
    def test_get_course_id(self, mock_log):
        """Verify that we can the course id by providing the course uuid."""
        self._register_get_course_id(body=self.COURSE_DATA)
        test_membership = Membership(self.CERT, self.URLBASE)
        course_id = test_membership.get_course_id(self.CUUID)
        self.assertEqual(course_id, self.COURSE_ID)

        # Produce KeyError and assert exception raised
        test_body = {'response': {'docs': {'enabled': True}}}
        self._register_get_course_id(test_body)
        with self.assertRaises(PyLmodUnexpectedData):
            test_membership.get_course_id(self.CUUID)
        mock_log.exception.assert_called_with(
            "KeyError in get_course_id - "
            "got {u'response': {u'docs': {u'enabled': True}}}"
        )

        # Produce TypeError and assert exception raised
        self._register_get_course_id(['arnold'])
        with self.assertRaises(PyLmodUnexpectedData):
            test_membership.get_course_id(self.CUUID)
        mock_log.exception.assert_called_with(
            "TypeError in get_course_id - got [u'arnold']"
        )

        # Remove data and assert exception raised
        test_body = {'nada': 'nothing'}
        self._register_get_course_id(test_body)
        with self.assertRaises(PyLmodUnexpectedData):
            test_membership.get_course_id(self.CUUID)

    @httpretty.activate
    def test_get_group(self):
        self._register_get_group(body=self.COURSE_DATA)
        test_membership = Membership(self.CERT, self.URLBASE)
        group_data = test_membership.get_group(self.CUUID)
        assert group_data == self.COURSE_DATA

    @httpretty.activate
    def test_get_group_id(self):
        self._register_get_group(body=self.COURSE_DATA)
        test_membership = Membership(self.CERT, self.URLBASE)
        group_id = test_membership.get_group_id(self.CUUID)
        assert group_id == self.COURSE_DATA['response']['docs'][0]['id']

    @httpretty.activate
    def test_get_membership(self):
        self._register_get_group(body=self.COURSE_DATA)
        self._register_get_membership(body=self.MEMBERSHIP_DATA)
        test_membership = Membership(self.CERT, self.URLBASE)
        mbr_data = test_membership.get_membership(self.CUUID)
        assert mbr_data == self.MEMBERSHIP_DATA

    @httpretty.activate
    def test_email_has_role(self):
        self._register_get_group(body=self.COURSE_DATA)
        self._register_get_membership(body=self.MEMBERSHIP_DATA)
        test_membership = Membership(self.CERT, self.URLBASE)
        has_role = test_membership.email_has_role(self.EMAIL, self.ROLE, uuid=self.CUUID)
<<<<<<< HEAD
        assert has_role is True
=======
        assert True == has_role

>>>>>>> 3356cbd7
<|MERGE_RESOLUTION|>--- conflicted
+++ resolved
@@ -84,10 +84,7 @@
             ]
         }
     }
-<<<<<<< HEAD
-
-=======
->>>>>>> 3356cbd7
+
     def _register_get_course_id(self, body):
         """Handle API call to get course id"""
         httpretty.register_uri(
@@ -226,10 +223,7 @@
         self._register_get_group(body=self.COURSE_DATA)
         self._register_get_membership(body=self.MEMBERSHIP_DATA)
         test_membership = Membership(self.CERT, self.URLBASE)
-        has_role = test_membership.email_has_role(self.EMAIL, self.ROLE, uuid=self.CUUID)
-<<<<<<< HEAD
-        assert has_role is True
-=======
-        assert True == has_role
-
->>>>>>> 3356cbd7
+        has_role = test_membership.email_has_role(
+            self.EMAIL, self.ROLE, uuid=self.CUUID
+        )
+        assert has_role is True